--- conflicted
+++ resolved
@@ -4,6 +4,7 @@
 import * as errors from "./Errors/index.ts";
 import {
   Integer,
+  Block,
   MatrixBlockOptions,
   MatrixDeclaration,
   MatrixType,
@@ -65,11 +66,7 @@
    * Generates an identity-like matrix with specified dimensions.
    *
    * @param {Integer} rows - The number of rows of the matrix.
-<<<<<<< HEAD
-   * @param {number} columns - The number of columns of the matrix.
-=======
    * @param {Integer} columns - The number of columns of the matrix.
->>>>>>> 8509757c
    * @param {NumericType} type - The type of each element of the matrix.
    * @returns {Matrix} - An identity-like matrix.
    */
@@ -105,13 +102,8 @@
   static random(
     rows: Integer,
     columns: Integer,
-<<<<<<< HEAD
     from: Integer = 0,
     to: Integer = 1,
-=======
-    from = 0,
-    to = 1,
->>>>>>> 8509757c
     type: NumericType = "float64",
     seed: number = 123445,
   ): Matrix {
@@ -230,7 +222,7 @@
    * @param options - The "block", "from," and "to" parameters needed for the method.
    * @returns {Matrix} The updated Matrix instance.
    */
-  setBlock(options: MatrixBlockOptions & {block: NumericMatrix | Matrix}): Matrix {
+  setBlock(options: (MatrixBlockOptions & Block)): Matrix {
     let b: NumericMatrix | MatrixType | null = null;
     const { block, from, to } = options;
 
@@ -301,9 +293,6 @@
     });
   }
 
-<<<<<<< HEAD
-  // make exchangeColumns...
-=======
   /**
    * Exchange rows in the matrix.
    *
@@ -334,5 +323,4 @@
     models.ExchangeRows(this.#M, row1, row2, fromColumn, toColumn);
     return this;
   }
->>>>>>> 8509757c
 }