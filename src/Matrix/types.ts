--- conflicted
+++ resolved
@@ -1,8 +1,4 @@
-<<<<<<< HEAD
-export type Integer = number; 
-=======
 export type Integer = number;
->>>>>>> 8509757c
 export type IntegerNumericType =
   | "int8"
   | "unsignedInt8"
@@ -42,3 +38,6 @@
   to: [number, number];
 };
 
+export type Block = {
+  block: NumericMatrix | Matrix | MatrixType
+}
